"""
"""

import contextlib
import collections
import os
import tarfile
import zipfile
import sys
import shutil
import time
import hashlib
import fnmatch
import warnings
import re
import base64
from functools import partial

import nibabel as nib
import numpy as np
from scipy import ndimage
from sklearn.datasets.base import Bunch

from .._utils.compat import _basestring, BytesIO, cPickle, _urllib, md5_hash
from .base import chunk_report, Fetcher


def movetree(src, dst):
    """Move an entire tree to another directory. Any existing file is
    overwritten"""
    names = os.listdir(src)

    # Create destination dir if it does not exist
    if not os.path.exists(dst):
        os.makedirs(dst)
    errors = []

    for name in names:
        srcname = os.path.join(src, name)
        dstname = os.path.join(dst, name)
        try:
            if os.path.isdir(srcname) and os.path.isdir(dstname):
                movetree(srcname, dstname)
                os.rmdir(srcname)
            else:
                shutil.move(srcname, dstname)
        except (IOError, os.error) as why:
            errors.append((srcname, dstname, str(why)))
        # catch the Error from the recursive movetree so that we can
        # continue with other files
        except Exception as err:
            errors.extend(err.args[0])
    if errors:
        raise Exception(errors)


def _tree(path, pattern=None, dictionary=False):
    """ Return a directory tree under the form of a dictionaries and list

    Parameters:
    -----------
    path: string
        Path browsed

    pattern: string, optional
        Pattern used to filter files (see fnmatch)

    dictionary: boolean, optional
        If True, the function will return a dict instead of a list
    """
    files = []
    dirs = [] if not dictionary else {}
    for file_ in os.listdir(path):
        file_path = os.path.join(path, file_)
        if os.path.isdir(file_path):
            if not dictionary:
                dirs.append((file_, _tree(file_path, pattern)))
            else:
                dirs[file_] = _tree(file_path, pattern)
        else:
            if pattern is None or fnmatch.fnmatch(file_, pattern):
                files.append(file_path)
    files = sorted(files)
    if not dictionary:
        return sorted(dirs) + files
    if len(dirs) == 0:
        return files
    if len(files) > 0:
        dirs['.'] = files
    return dirs


def _chunk_read_(response, local_file, chunk_size=8192, report_hook=None,
                 initial_size=0, total_size=None, verbose=1):
    """Download a file chunk by chunk and show advancement

    Parameters
    ----------
    response: _urllib.response.addinfourl
        Response to the download request in order to get file size

    local_file: file
        Hard disk file where data should be written

    chunk_size: int, optional
        Size of downloaded chunks. Default: 8192

    report_hook: bool
        Whether or not to show downloading advancement. Default: None

    initial_size: int, optional
        If resuming, indicate the initial size of the file

    total_size: int, optional
        Expected final size of download (None means it is unknown).

    verbose: int, optional
        verbosity level (0 means no message).

    Returns
    -------
    data: string
        The downloaded file.

    """
    if total_size is None:
        total_size = response.info().get('Content-Length', '110000000').strip()
    try:
        total_size = int(total_size) + initial_size
    except Exception as e:
        if verbose > 1:
            print("Warning: total size could not be determined.")
            if verbose > 2:
                print("Full stack trace: %s" % e)
        total_size = None
    bytes_so_far = initial_size

    t0 = time.time()
    while True:
        chunk = response.read(chunk_size)
        bytes_so_far += len(chunk)

        if not chunk:
            if report_hook:
                sys.stderr.write('\n')
            break

        local_file.write(chunk)
        if report_hook:
            chunk_report(bytes_so_far, total_size, initial_size, t0)

    return


def _uncompress_file(file_, delete_archive=True, verbose=1):
    """Uncompress files contained in a data_set.

    Parameters
    ----------
    file: string
        path of file to be uncompressed.

    delete_archive: bool, optional
        Wheteher or not to delete archive once it is uncompressed.
        Default: True

    verbose: int, optional
        verbosity level (0 means no message).

    Notes
    -----
    This handles zip, tar, gzip and bzip files only.
    """
    if verbose > 0:
        print('Extracting data from %s...' % file_)
    data_dir = os.path.dirname(file_)
    # We first try to see if it is a zip file
    try:
        filename, ext = os.path.splitext(file_)
        with open(file_, "rb") as fd:
            header = fd.read(4)
        processed = False
        if zipfile.is_zipfile(file_):
            z = zipfile.ZipFile(file_)
            z.extractall(data_dir)
            z.close()
            processed = True
        elif ext == '.gz' or header.startswith(b'\x1f\x8b'):
            import gzip
            gz = gzip.open(file_)
            if ext == '.tgz':
                filename = filename + '.tar'
            out = open(filename, 'wb')
            shutil.copyfileobj(gz, out, 8192)
            gz.close()
            out.close()
            # If file is .tar.gz, this will be handle in the next case
            if delete_archive:
                os.remove(file_)
            file_ = filename
            filename, ext = os.path.splitext(file_)
            processed = True
        if tarfile.is_tarfile(file_):
            with contextlib.closing(tarfile.open(file_, "r")) as tar:
                tar.extractall(path=data_dir)
            processed = True
        if not processed:
            raise IOError(
                    "[Uncompress] unknown archive file format: %s" % file_)
        if delete_archive:
            os.remove(file_)
        if verbose > 0:
            print('   ...done.')
    except Exception as e:
        if verbose > 0:
            print('Error uncompressing file: %s' % e)
        raise


def _fetch_file(url, data_dir, resume=True, overwrite=False,
                md5sum=None, username=None, passwd=None,
                handlers=None, headers=None, cookies=None, verbose=1):
    """Load requested file, downloading it if needed or requested.

    Parameters
    ----------
    url: string
        Contains the url of the file to be downloaded.

    data_dir: string, optional
        Path of the data directory. Used to force data storage in a specified
        location. Default: None

    resume: bool, optional
        If true, try to resume partially downloaded files

    overwrite: bool, optional
        If true and file already exists, delete it.

    md5sum: string, optional
        MD5 sum of the file. Checked if download of the file is required

    username: string, optional
        Username used for HTTP authentication

    passwd: string, optional
        Password used for HTTP authentication

    handlers: list of BaseHandler, optional
        urllib handlers passed to urllib.request.build_opener. Used by
        advanced users to customize request handling.

    headers: dictionary, specifying headers

    cookies: dictionary, specifying cookies

    verbose: int, optional
        verbosity level (0 means no message).

    Returns
    -------
    files: string
        Absolute path of downloaded file.

    Notes
    -----
    If, for any reason, the download procedure fails, all downloaded files are
    removed.
    """
    if handlers is None:
        handlers = []
    if headers is None:
        headers = dict(),
    if cookies is None:
        cookies = dict()

    # Determine data path
    if not os.path.exists(data_dir):
        os.makedirs(data_dir)

    # Determine filename using URL
    parse = _urllib.parse.urlparse(url)
    file_name = os.path.basename(parse.path)
    if file_name == '':
        file_name = md5_hash(parse.path)

    temp_file_name = file_name + ".part"
    full_name = os.path.join(data_dir, file_name)
    temp_full_name = os.path.join(data_dir, temp_file_name)
    if os.path.exists(full_name):
        if overwrite:
            os.remove(full_name)
        else:
            return full_name
    if os.path.exists(temp_full_name):
        if overwrite:
            os.remove(temp_full_name)
    t0 = time.time()
    local_file = None
    initial_size = 0

    try:
        # Download data
        if username:
            # Make sure we're secure, basic auth is unencrypted
            if parse.scheme and parse.scheme != 'https':
                raise ValueError('Specifying username currently requires using a secure (https) URL (%s).' % url)
            password_mgr = _urllib.request.HTTPPasswordMgrWithDefaultRealm()
            password_mgr.add_password(None, url, username, passwd)
            # Don't append, don't want to update caller's list with this!
            handlers = [_urllib.request.HTTPBasicAuthHandler(password_mgr)] + handlers
        url_opener = _urllib.request.build_opener(*handlers)

        # Prep the request (add headers, cookies)
        request = _urllib.request.Request(url)
        request.add_header('Connection', 'Keep-Alive')
        if cookies:
            if 'Cookie' in headers:
                headers['Cookie'] += ';'
            else:
                headers['Cookie'] = ''
            headers['Cookie'] += ';'.join(['%s=%s' % (k, v) for k, v in cookies.items()])
        for header_name, header_val in headers.items():
            request.add_header(header_name, header_val)

        if verbose > 0:
            displayed_url = url.split('?')[0] if verbose == 1 else url
            print('Downloading data from %s ...' % displayed_url)
        if not resume or not os.path.exists(temp_full_name):
            # Simple case: no resume
            data = url_opener.open(request)
            local_file = open(temp_full_name, "wb")
        else:
            # Complex case: download has been interrupted, we try to resume it.
            local_file_size = os.path.getsize(temp_full_name)
            # If the file exists, then only download the remainder
            request.add_header("Range", "bytes=%s-" % (local_file_size))
            try:
                data = url_opener.open(request)
                content_range = data.info().get('Content-Range')
                if (content_range is None or not content_range.startswith(
                        'bytes %s-' % local_file_size)):
                    raise IOError('Server does not support resuming')
            except Exception as ex:
                # A wide number of errors can be raised here. HTTPError,
                # URLError... I prefer to catch them all and rerun without
                # resuming.
                if verbose > 0:
                    print('Resuming failed, try to download the whole file.')
                return _fetch_file(
                    url, data_dir, resume=False, overwrite=overwrite,
                    md5sum=md5sum, username=username, passwd=passwd,
                    handlers=handlers, headers=headers, cookies=cookies,
                    verbose=verbose)
            else:
                local_file = open(temp_full_name, "ab")
                initial_size = local_file_size

        # Download the file.
        _chunk_read_(data, local_file, report_hook=(verbose > 0),
                     initial_size=initial_size, verbose=verbose)

        # temp file must be closed prior to the move
        if not local_file.closed:
            local_file.close()
        shutil.move(temp_full_name, full_name)
        dt = time.time() - t0
        if verbose > 0:
            print('...done. (%i seconds, %i min)' % (dt, dt // 60))
    except _urllib.error.HTTPError as e:
        if verbose > 0:
            print('Error while fetching file %s. Dataset fetching aborted.' %
                   (file_name))
        if verbose > 1:
            print("HTTP Error: %s, %s" % (e, url))
        raise
    except _urllib.error.URLError as e:
        if verbose > 0:
            print('Error while fetching file %s. Dataset fetching aborted.' %
                   (file_name))
        if verbose > 1:
            print("URL Error: %s, %s" % (e, url))
        raise
    finally:
        if local_file is not None and not local_file.closed:
            local_file.close()
    if md5sum is not None:
        if (md5_sum_file(full_name) != md5sum):
            raise ValueError("File %s checksum verification has failed."
                             " Dataset fetching aborted." % local_file)
    return full_name


<<<<<<< HEAD
def fetch_files(data_dir, files, resume=True, force=False, mock=False, verbose=1):
=======
def fetch_files(data_dir, files, resume=True, force=False, mock=False, verbose=1, delete_archive=True):
>>>>>>> 6adc2634
    """Load requested dataset, downloading it if needed or requested.

    This function retrieves files from the hard drive or download them from
    the given urls. Note to developpers: All the files will be first
    downloaded in a sandbox and, if everything goes well, they will be moved
    into the folder of the dataset. This prevents corrupting previously
    downloaded data. In case of a big dataset, do not hesitate to make several
    calls if needed.

    Parameters
    ----------
    dataset_name: string
        Unique dataset name

    files: list of (string, string, dict)
        List of files and their corresponding url. The dictionary contains
        options regarding the files. Options supported are 'uncompress' to
        indicates that the file is an archive, 'md5sum' to check the md5 sum of
        the file and 'move' if renaming the file or moving it to a subfolder is
        needed.

    data_dir: string, optional
        Path of the data directory. Used to force data storage in a specified
        location. Default: None

    resume: bool, optional
        If true, try resuming download if possible

    mock: boolean, optional
        If true, create empty files if the file cannot be downloaded. Test use
        only.

    verbose: int, optional
        verbosity level (0 means no message).

    Returns
    -------
    files: list of string
        Absolute paths of downloaded files on disk
    """
    # There are two working directories here:
    # - data_dir is the destination directory of the dataset
    # - temp_dir is a temporary directory dedicated to this fetching call. All
    #   files that must be downloaded will be in this directory. If a corrupted
    #   file is found, or a file is missing, this working directory will be
    #   deleted.
    files_pickle = cPickle.dumps([(file_, url) for file_, url, _ in files])
    files_md5 = hashlib.md5(files_pickle).hexdigest()
    temp_dir = os.path.join(data_dir, files_md5)

    # Create destination dirs
    if not os.path.exists(data_dir):
        os.makedirs(data_dir)

    # Abortion flag, in case of error
    abort = None

    files_ = []
    for file_, url, opts in files:
        # 3 possibilities:
        # - the file exists in data_dir, nothing to do.
        # - the file does not exists: we download it in temp_dir
        # - the file exists in temp_dir: this can happen if an archive has been
        #   downloaded. There is nothing to do

        # Target file in the data_dir
        target_file = os.path.join(data_dir, file_)
        # Target file in temp dir
        temp_target_file = os.path.join(temp_dir, file_)
        temp_target_dir = os.path.dirname(temp_target_file)
        if force or (abort is None and not os.path.exists(target_file) and not
                     os.path.exists(temp_target_file)):
            # We may be in a global read-only repository. If so, we cannot
            # download files.
            if not os.access(data_dir, os.W_OK):
                raise ValueError('Dataset files are missing but dataset'
                                 ' repository is read-only. Contact your data'
                                 ' administrator to solve the problem')

            if not os.path.exists(temp_target_dir):
                os.makedirs(temp_target_dir)
            md5sum = opts.get('md5sum', None)

<<<<<<< HEAD
            temp_target_file = _fetch_file(url, temp_target_dir, resume=resume,
                                           overwrite=force,
                                           verbose=verbose, md5sum=md5sum,
                                           username=opts.get('username', None),
                                           passwd=opts.get('passwd', None),
                                           handlers=opts.get('handlers', []),
                                           headers=opts.get('headers', dict()),
                                           cookies=opts.get('cookies', dict()))
=======
            fetched_file = _fetch_file(url, temp_target_dir, resume=resume,
                                       overwrite=force,
                                       verbose=verbose, md5sum=md5sum,
                                       username=opts.get('username', None),
                                       passwd=opts.get('passwd', None),
                                       handlers=opts.get('handlers', []),
                                       headers=opts.get('headers', dict()),
                                       cookies=opts.get('cookies', dict()))
>>>>>>> 6adc2634
            if 'move' in opts:
                # XXX: here, move is supposed to be a dir, it can be a name
                move = os.path.join(temp_target_dir, opts['move'])
                move_dir = os.path.dirname(move)
                if not os.path.exists(move_dir):
                    os.makedirs(move_dir)
<<<<<<< HEAD
                shutil.move(temp_target_file, move)
=======
                shutil.move(fetched_file, move)
>>>>>>> 6adc2634
                temp_target_file = move

            if 'uncompress' in opts:
                try:
<<<<<<< HEAD
                    if not mock or os.path.getsize(temp_target_file) != 0:
                        _uncompress_file(temp_target_file, verbose=verbose)
                    else:
                        os.remove(temp_target_file)
=======
                    if not mock or os.path.getsize(fetched_file) != 0:
                        _uncompress_file(fetched_file, verbose=verbose, delete_archive=delete_archive)
                    else:
                        os.remove(fetched_file)
>>>>>>> 6adc2634
                except Exception as e:
                    abort = str(e)

        if (abort is None and not os.path.exists(target_file) and
                not os.path.exists(temp_target_file)):
            if not mock:
                warnings.warn('An error occured while fetching %s' % file_)
                abort = "Target file cannot be found. (%s)" % temp_target_file
            else:
                if not os.path.exists(os.path.dirname(temp_target_file)):
                    os.makedirs(os.path.dirname(temp_target_file))
                open(temp_target_file, 'w').close()

        if abort is not None:
            if os.path.exists(temp_target_dir):
                shutil.rmtree(temp_target_dir)
            raise IOError('Fetching aborted: ' + abort)

        files_.append(target_file)

    # If needed, move files from temps directory to final directory.
    if os.path.exists(temp_dir):
        #XXX We could only moved the files requested
        #XXX Movetree can go wrong
        movetree(temp_dir, data_dir)
        shutil.rmtree(temp_dir)
    return files_


class HttpFetcher(Fetcher):

    def __init__(self, data_dir=None, username=None, passwd=None):
        super(HttpFetcher, self).__init__(data_dir=data_dir)
        self.username = username
        self.passwd = passwd

    def fetch(self, files, force=False, resume=True, check=False, verbose=1):
        files = self.reformat_files(files)  # allows flexibility
        if self.username is not None:
            for tgt, src, opts in files:
                opts['username'] = opts.get('username', self.username)
                opts['passwd'] = opts.get('passwd', self.username)

        return fetch_files(self.data_dir, files, resume=resume, force=force, verbose=verbose)<|MERGE_RESOLUTION|>--- conflicted
+++ resolved
@@ -391,11 +391,7 @@
     return full_name
 
 
-<<<<<<< HEAD
-def fetch_files(data_dir, files, resume=True, force=False, mock=False, verbose=1):
-=======
 def fetch_files(data_dir, files, resume=True, force=False, mock=False, verbose=1, delete_archive=True):
->>>>>>> 6adc2634
     """Load requested dataset, downloading it if needed or requested.
 
     This function retrieves files from the hard drive or download them from
@@ -479,16 +475,6 @@
                 os.makedirs(temp_target_dir)
             md5sum = opts.get('md5sum', None)
 
-<<<<<<< HEAD
-            temp_target_file = _fetch_file(url, temp_target_dir, resume=resume,
-                                           overwrite=force,
-                                           verbose=verbose, md5sum=md5sum,
-                                           username=opts.get('username', None),
-                                           passwd=opts.get('passwd', None),
-                                           handlers=opts.get('handlers', []),
-                                           headers=opts.get('headers', dict()),
-                                           cookies=opts.get('cookies', dict()))
-=======
             fetched_file = _fetch_file(url, temp_target_dir, resume=resume,
                                        overwrite=force,
                                        verbose=verbose, md5sum=md5sum,
@@ -497,33 +483,21 @@
                                        handlers=opts.get('handlers', []),
                                        headers=opts.get('headers', dict()),
                                        cookies=opts.get('cookies', dict()))
->>>>>>> 6adc2634
             if 'move' in opts:
                 # XXX: here, move is supposed to be a dir, it can be a name
                 move = os.path.join(temp_target_dir, opts['move'])
                 move_dir = os.path.dirname(move)
                 if not os.path.exists(move_dir):
                     os.makedirs(move_dir)
-<<<<<<< HEAD
-                shutil.move(temp_target_file, move)
-=======
                 shutil.move(fetched_file, move)
->>>>>>> 6adc2634
                 temp_target_file = move
 
             if 'uncompress' in opts:
                 try:
-<<<<<<< HEAD
-                    if not mock or os.path.getsize(temp_target_file) != 0:
-                        _uncompress_file(temp_target_file, verbose=verbose)
-                    else:
-                        os.remove(temp_target_file)
-=======
                     if not mock or os.path.getsize(fetched_file) != 0:
                         _uncompress_file(fetched_file, verbose=verbose, delete_archive=delete_archive)
                     else:
                         os.remove(fetched_file)
->>>>>>> 6adc2634
                 except Exception as e:
                     abort = str(e)
 
